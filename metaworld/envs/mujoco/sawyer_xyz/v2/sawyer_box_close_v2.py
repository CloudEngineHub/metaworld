import numpy as np
from gym.spaces import Box

from metaworld.envs import reward_utils
from metaworld.envs.asset_path_utils import full_v2_path_for
from metaworld.envs.mujoco.sawyer_xyz.sawyer_xyz_env import SawyerXYZEnv, _assert_task_is_set


class SawyerBoxCloseEnvV2(SawyerXYZEnv):

    def __init__(self):

        hand_low = (-0.5, 0.40, 0.05)
        hand_high = (0.5, 1, 0.5)
        obj_low = (-0.05, 0.5, 0.02)
        obj_high = (0.05, 0.55, 0.02)
        goal_low = (-0.1, 0.7, 0.133)
        goal_high = (0.1, 0.8, 0.133)

        super().__init__(
            self.model_name,
            hand_low=hand_low,
            hand_high=hand_high,
        )

        self.init_config = {
            'obj_init_angle': .3,
            'obj_init_pos': np.array([0, 0.55, 0.02], dtype=np.float32),
            'hand_init_pos': np.array((0, 0.6, 0.2), dtype=np.float32),
        }
        self.goal = np.array([0.0, 0.75, 0.133])
        self.obj_init_pos = self.init_config['obj_init_pos']
        self.obj_init_angle = self.init_config['obj_init_angle']
        self.hand_init_pos = self.init_config['hand_init_pos']

        self._target_to_obj_init = None
<<<<<<< HEAD
        self.max_path_length = 500
=======
>>>>>>> 97060e68

        self.goal_space = Box(np.array(goal_low), np.array(goal_high))
        self._random_reset_space = Box(
            np.hstack((obj_low, goal_low)),
            np.hstack((obj_high, goal_high)),
        )

    @property
    def model_name(self):
        return full_v2_path_for('sawyer_xyz/sawyer_box.xml')

    @_assert_task_is_set
    def step(self, action):
        ob = super().step(action)

        (
            reward,
            reward_grab,
            reward_ready,
            reward_success,
            success
        ) = self.compute_reward(action, ob)

        info = {
            'success': float(success),
            'near_object': reward_ready,
            'grasp_success': reward_grab >= 0.5,
            'grasp_reward': reward_grab,
            'in_place_reward': reward_success,
            'obj_to_target': 0,
            'unscaled_reward': reward,
        }

        self.curr_path_length += 1
        return ob, reward, False, info

    @property
    def _target_site_config(self):
        return []

    def _get_id_main_object(self):
        return self.unwrapped.model.geom_name2id('BoxHandleGeom')

    def _get_pos_objects(self):
        return self.get_body_com('top_link')

    def _get_quat_objects(self):
        return self.sim.data.get_body_xquat('top_link')

    def reset_model(self):
        self._reset_hand()
        self._target_pos = self.goal.copy()
        self.obj_init_pos = self.init_config['obj_init_pos']
        self.obj_init_angle = self.init_config['obj_init_angle']
        self.objHeight = self.get_body_com('top_link')[2]
        self.boxheight = self.get_body_com('boxbody')[2]

        if self.random_init:
            goal_pos = self._get_state_rand_vec()
            while np.linalg.norm(goal_pos[:2] - goal_pos[-3:-1]) < 0.25:
                goal_pos = self._get_state_rand_vec()
            self.obj_init_pos = np.concatenate((goal_pos[:2], [self.obj_init_pos[-1]]))
            self._target_pos = goal_pos[-3:]

        self.sim.model.body_pos[self.model.body_name2id('boxbody')] = np.concatenate((self._target_pos[:2], [self.boxheight]))
        self._set_obj_xyz(self.obj_init_pos)

        return self._get_obs()

    def _reset_hand(self):
        super()._reset_hand()
        self.init_tcp = self.tcp_center
        self.init_left_pad = self.get_body_com('leftpad')
        self.init_right_pad = self.get_body_com('rightpad')

    @staticmethod
    def _reward_grab_effort(actions):
        return (np.clip(actions[3], -1, 1) + 1.0) / 2.0

    @staticmethod
    def _reward_quat(obs):
        # Ideal upright lid has quat [.707, 0, 0, .707]
        # Rather than deal with an angle between quaternions, just approximate:
        ideal = np.array([0.707, 0, 0, 0.707])
        error = np.linalg.norm(obs[7:11] - ideal)
        return max(1.0 - error/0.2, 0.0)

    @staticmethod
    def _reward_pos(obs, target_pos):
        hand = obs[:3]
        lid = obs[4:7] + np.array([.0, .0, .02])

        threshold = 0.02
        # floor is a 3D funnel centered on the lid's handle
        radius = np.linalg.norm(hand[:2] - lid[:2])
        if radius <= threshold:
            floor = 0.0
        else:
            floor = 0.04 * np.log(radius - threshold) + 0.4
        # prevent the hand from running into the handle prematurely by keeping
        # it above the "floor"
        above_floor = 1.0 if hand[2] >= floor else reward_utils.tolerance(
            floor - hand[2],
            bounds=(0.0, 0.01),
            margin=floor / 2.0,
            sigmoid='long_tail',
        )
        # grab the lid's handle
        in_place = reward_utils.tolerance(
            np.linalg.norm(hand - lid),
            bounds=(0, 0.02),
            margin=0.5,
            sigmoid='long_tail',
        )
        ready_to_lift = reward_utils.hamacher_product(above_floor, in_place)

        # now actually put the lid on the box
        pos_error = target_pos - lid
        error_scale = np.array([1., 1., 3.])  # Emphasize Z error
        a = 0.2  # Relative importance of just *trying* to lift the lid at all
        b = 0.8  # Relative importance of placing the lid on the box
        lifted = a * float(lid[2] > 0.04) + b * reward_utils.tolerance(
            np.linalg.norm(pos_error * error_scale),
            bounds=(0, 0.05),
            margin=0.25,
            sigmoid='long_tail',
        )

        return ready_to_lift, lifted

    def compute_reward(self, actions, obs):
        reward_grab = SawyerBoxCloseEnvV2._reward_grab_effort(actions)
        reward_quat = SawyerBoxCloseEnvV2._reward_quat(obs)
        reward_steps = SawyerBoxCloseEnvV2._reward_pos(obs, self._target_pos)

        reward = sum((
            2.0 * reward_utils.hamacher_product(reward_grab, reward_steps[0]),
            8.0 * reward_steps[1],
        ))

        # Override reward on success
        success = np.linalg.norm(obs[4:7] - self._target_pos) < 0.08
        if success:
            reward = 10.0

        # STRONG emphasis on proper lid orientation to prevent reward hacking
        # (otherwise agent learns to kick-flip the lid onto the box)
        reward *= reward_quat

        return (
            reward,
            reward_grab,
            *reward_steps,
            success,
        )<|MERGE_RESOLUTION|>--- conflicted
+++ resolved
@@ -34,10 +34,6 @@
         self.hand_init_pos = self.init_config['hand_init_pos']
 
         self._target_to_obj_init = None
-<<<<<<< HEAD
-        self.max_path_length = 500
-=======
->>>>>>> 97060e68
 
         self.goal_space = Box(np.array(goal_low), np.array(goal_high))
         self._random_reset_space = Box(
