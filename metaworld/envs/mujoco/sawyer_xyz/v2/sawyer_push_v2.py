--- conflicted
+++ resolved
@@ -20,15 +20,7 @@
             i.e. (self._target_pos - pos_hand)
         - (6/15/20) Separated reach-push-pick-place into 3 separate envs.
     """
-<<<<<<< HEAD
-
-    OBJ_RADIUS = 0.01
-
-    def __init__(self):
-        lift_thresh = 0.04
-=======
     TARGET_RADIUS=0.05
->>>>>>> 9e3863d3
 
     def __init__(self):
         hand_low = (-0.5, 0.40, 0.05)
@@ -73,12 +65,7 @@
         return full_v2_path_for('sawyer_xyz/sawyer_push_v2.xml')
 
     @_assert_task_is_set
-<<<<<<< HEAD
-    def step(self, action):
-        obs = super().step(action)
-=======
     def evaluate_state(self, obs, action):
->>>>>>> 9e3863d3
         obj = obs[4:7]
 
         (
@@ -91,11 +78,7 @@
         ) = self.compute_reward(action, obs)
 
         info = {
-<<<<<<< HEAD
-            'success': float(target_to_obj <= 0.05),
-=======
             'success': float(target_to_obj <= self.TARGET_RADIUS),
->>>>>>> 9e3863d3
             'near_object': float(tcp_to_obj <= 0.03),
             'grasp_success': float(
                 self.touching_main_object and
@@ -108,12 +91,7 @@
             'unscaled_reward': reward,
         }
 
-<<<<<<< HEAD
-        self.curr_path_length += 1
-        return obs, reward, False, info
-=======
         return reward, info
->>>>>>> 9e3863d3
 
     def _get_quat_objects(self):
         return Rotation.from_matrix(
@@ -171,34 +149,6 @@
             margin=target_to_obj_init,
             sigmoid='long_tail',
         )
-<<<<<<< HEAD
-        self.init_finger_center = (finger_right + finger_left) / 2
-        self.pickCompleted = False
-
-    def compute_reward(self, action, obs):
-        obj = obs[4:7]
-        tcp_opened = obs[3]
-        tcp_to_obj = np.linalg.norm(obj - self.tcp_center)
-        target_to_obj = np.linalg.norm(obj - self._target_pos)
-        target_to_obj_init = np.linalg.norm(obj - self.obj_init_pos)
-
-        in_place = reward_utils.tolerance(
-            target_to_obj,
-            bounds=(0, self.TARGET_RADIUS),
-            margin=target_to_obj_init,
-            sigmoid='long_tail',
-        )
-
-        object_grasped = self._gripper_caging_reward(action, obj, self.OBJ_RADIUS)
-        reward = reward_utils.hamacher_product(object_grasped, in_place)
-
-
-
-        if tcp_to_obj < 0.02 and tcp_opened > 0:
-            reward += 1. + 5. * in_place
-        if target_to_obj < self.TARGET_RADIUS:
-            reward = 10.
-=======
 
         object_grasped = self._gripper_caging_reward(
             action,
@@ -216,7 +166,6 @@
         if target_to_obj < self.TARGET_RADIUS:
             reward = 10.
 
->>>>>>> 9e3863d3
         return (
             reward,
             tcp_to_obj,
