--- conflicted
+++ resolved
@@ -43,17 +43,12 @@
         )
 
         self.observation_space = Box(
-            np.hstack((self.hand_low, obj_low, goal_low)),
-            np.hstack((self.hand_high, obj_high, goal_high)),
+            np.hstack((self.hand_low, obj_low, self.goal_low)),
+            np.hstack((self.hand_high, obj_high, self.goal_high)),
         )
 
-<<<<<<< HEAD
         self._freeze_rand_vec = False
-        self.reset()
-        self._freeze_rand_vec = True
 
-=======
->>>>>>> c9f7290c
     @property
     def model_name(self):
         return get_asset_full_path('sawyer_xyz/sawyer_plate_slide.xml')
