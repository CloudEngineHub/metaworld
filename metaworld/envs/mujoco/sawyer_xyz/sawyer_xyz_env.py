import abc
import copy
import pickle

from gym.spaces import Box
from gym.spaces import Discrete
import mujoco_py
import numpy as np

from metaworld.envs import reward_utils
from metaworld.envs.mujoco.mujoco_env import MujocoEnv, _assert_task_is_set


class SawyerMocapBase(MujocoEnv, metaclass=abc.ABCMeta):
    """
    Provides some commonly-shared functions for Sawyer Mujoco envs that use
    mocap for XYZ control.
    """
    mocap_low = np.array([-0.2, 0.5, 0.06])
    mocap_high = np.array([0.2, 0.7, 0.6])

    def __init__(self, model_name, frame_skip=5):
        MujocoEnv.__init__(self, model_name, frame_skip=frame_skip)
        self.reset_mocap_welds()

    def get_endeff_pos(self):
        return self.data.get_body_xpos('hand').copy()

    @property
    def tcp_center(self):
        """The COM of the gripper's 2 fingers

        Returns:
            (np.ndarray): 3-element position
        """
        right_finger_pos = self._get_site_pos('rightEndEffector')
        left_finger_pos = self._get_site_pos('leftEndEffector')
        tcp_center = (right_finger_pos + left_finger_pos) / 2.0
        return tcp_center

    def get_env_state(self):
        joint_state = self.sim.get_state()
        mocap_state = self.data.mocap_pos, self.data.mocap_quat
        state = joint_state, mocap_state
        return copy.deepcopy(state)

    def set_env_state(self, state):
        joint_state, mocap_state = state
        self.sim.set_state(joint_state)
        mocap_pos, mocap_quat = mocap_state
        self.data.set_mocap_pos('mocap', mocap_pos)
        self.data.set_mocap_quat('mocap', mocap_quat)
        self.sim.forward()

    def __getstate__(self):
        state = self.__dict__.copy()
        del state['model']
        del state['sim']
        del state['data']
        mjb = self.model.get_mjb()
        return {'state': state, 'mjb': mjb, 'env_state': self.get_env_state()}

    def __setstate__(self, state):
        self.__dict__ = state['state']
        self.model = mujoco_py.load_model_from_mjb(state['mjb'])
        self.sim = mujoco_py.MjSim(self.model)
        self.data = self.sim.data
        self.set_env_state(state['env_state'])

    def reset_mocap_welds(self):
        """Resets the mocap welds that we use for actuation."""
        sim = self.sim
        if sim.model.nmocap > 0 and sim.model.eq_data is not None:
            for i in range(sim.model.eq_data.shape[0]):
                if sim.model.eq_type[i] == mujoco_py.const.EQ_WELD:
                    sim.model.eq_data[i, :] = np.array(
                        [0., 0., 0., 1., 0., 0., 0.])
        sim.forward()


class SawyerXYZEnv(SawyerMocapBase, metaclass=abc.ABCMeta):
    _HAND_SPACE = Box(
        np.array([-0.525, .349, -.0525]),
        np.array([+0.525, 1.025, .525])
    )
    max_path_length = 200

    TARGET_RADIUS = 0.05

    def __init__(
            self,
            model_name,
            frame_skip=5,
            hand_low=(-0.2, 0.55, 0.05),
            hand_high=(0.2, 0.75, 0.3),
            mocap_low=None,
            mocap_high=None,
            action_scale=1./100,
            action_rot_scale=1.,
    ):
        super().__init__(model_name, frame_skip=frame_skip)
        self.random_init = True
        self.action_scale = action_scale
        self.action_rot_scale = action_rot_scale
        self.hand_low = np.array(hand_low)
        self.hand_high = np.array(hand_high)
        if mocap_low is None:
            mocap_low = hand_low
        if mocap_high is None:
            mocap_high = hand_high
        self.mocap_low = np.hstack(mocap_low)
        self.mocap_high = np.hstack(mocap_high)
        self.curr_path_length = 0
        self._freeze_rand_vec = True
        self._last_rand_vec = None

        # We use continuous goal space by default and
        # can discretize the goal space by calling
        # the `discretize_goal_space` method.
        self.discrete_goal_space = None
        self.discrete_goals = []
        self.active_discrete_goal = None

        self.init_left_pad = self.get_body_com('leftpad')
        self.init_right_pad = self.get_body_com('rightpad')

        self.action_space = Box(
            np.array([-1, -1, -1, -1]),
            np.array([+1, +1, +1, +1]),
        )

        self._obs_obj_max_len = 14
        self._obs_obj_possible_lens = (7, 14)

        self._set_task_called = False
        self._partially_observable = True

        self.hand_init_pos = None  # OVERRIDE ME
        self._target_pos = None  # OVERRIDE ME
        self._random_reset_space = None  # OVERRIDE ME

        # Note: It is unlikely that the positions and orientations stored
        # in this initiation of prev_obs are correct. That being said, it
        # doesn't seem to matter (it will only effect frame-stacking for the
        # very first observation)
        self.prev_obs = self._get_curr_obs_combined_no_goal()

    def _set_task_inner(self):
        # Doesn't absorb "extra" kwargs, to ensure nothing's missed.
        pass

    def set_task(self, task):
        self._set_task_called = True
        data = pickle.loads(task.data)
        assert isinstance(self, data['env_cls'])
        del data['env_cls']
        self._last_rand_vec = data['rand_vec']
        self._freeze_rand_vec = True
        self._last_rand_vec = data['rand_vec']
        del data['rand_vec']
        self._partially_observable = data['partially_observable']
        del data['partially_observable']
        self._set_task_inner(**data)

    def set_xyz_action(self, action):
        action = np.clip(action, -1, 1)
        pos_delta = action * self.action_scale
        new_mocap_pos = self.data.mocap_pos + pos_delta[None]

        new_mocap_pos[0, :] = np.clip(
            new_mocap_pos[0, :],
            self.mocap_low,
            self.mocap_high,
        )
        self.data.set_mocap_pos('mocap', new_mocap_pos)
        self.data.set_mocap_quat('mocap', np.array([1, 0, 1, 0]))

    def discretize_goal_space(self, goals):
        assert False
        assert len(goals) >= 1
        self.discrete_goals = goals
        # update the goal_space to a Discrete space
        self.discrete_goal_space = Discrete(len(self.discrete_goals))

    # Belows are methods for using the new wrappers.
    # `sample_goals` is implmented across the sawyer_xyz
    # as sampling from the task lists. This will be done
    # with the new `discrete_goals`. After all the algorithms
    # conform to this API (i.e. using the new wrapper), we can
    # just remove the underscore in all method signature.
    def sample_goals_(self, batch_size):
        assert False
        if self.discrete_goal_space is not None:
            return [self.discrete_goal_space.sample() for _ in range(batch_size)]
        else:
            return [self.goal_space.sample() for _ in range(batch_size)]

    def set_goal_(self, goal):
        assert False
        if self.discrete_goal_space is not None:
            self.active_discrete_goal = goal
            self.goal = self.discrete_goals[goal]
            self._target_pos_idx = np.zeros(len(self.discrete_goals))
            self._target_pos_idx[goal] = 1.
        else:
            self.goal = goal

    def _set_obj_xyz(self, pos):
        qpos = self.data.qpos.flat.copy()
        qvel = self.data.qvel.flat.copy()
        qpos[9:12] = pos.copy()
        qvel[9:15] = 0
        self.set_state(qpos, qvel)

    def _get_site_pos(self, siteName):
        _id = self.model.site_names.index(siteName)
        return self.data.site_xpos[_id].copy()

    def _set_pos_site(self, name, pos):
        """Sets the position of the site corresponding to `name`

        Args:
            name (str): The site's name
            pos (np.ndarray): Flat, 3 element array indicating site's location
        """
        assert isinstance(pos, np.ndarray)
        assert pos.ndim == 1

        self.data.site_xpos[self.model.site_name2id(name)] = pos[:3]

    @property
    def _target_site_config(self):
        """Retrieves site name(s) and position(s) corresponding to env targets

        :rtype: list of (str, np.ndarray)
        """
        return [('goal', self._target_pos)]

    @property
    def touching_main_object(self):
        """Calls `touching_object` for the ID of the env's main object

        Returns:
            (bool) whether the gripper is touching the object

        """
        return self.touching_object(self._get_id_main_object)

    def touching_object(self, object_geom_id):
        """Determines whether the gripper is touching the object with given id

        Args:
            object_geom_id (int): the ID of the object in question

        Returns:
            (bool): whether the gripper is touching the object

        """
        leftpad_geom_id = self.unwrapped.model.geom_name2id('leftpad_geom')
        rightpad_geom_id = self.unwrapped.model.geom_name2id('rightpad_geom')

        leftpad_object_contacts = [
            x for x in self.unwrapped.data.contact
            if (leftpad_geom_id in (x.geom1, x.geom2)
                and object_geom_id in (x.geom1, x.geom2))
        ]

        rightpad_object_contacts = [
            x for x in self.unwrapped.data.contact
            if (rightpad_geom_id in (x.geom1, x.geom2)
                and object_geom_id in (x.geom1, x.geom2))
        ]

        leftpad_object_contact_force = sum(
            self.unwrapped.data.efc_force[x.efc_address]
            for x in leftpad_object_contacts)

        rightpad_object_contact_force = sum(
            self.unwrapped.data.efc_force[x.efc_address]
            for x in rightpad_object_contacts)

        return 0 < leftpad_object_contact_force and \
               0 < rightpad_object_contact_force

    @property
    def _get_id_main_object(self):
        return self.unwrapped.model.geom_name2id('objGeom')

    def _get_pos_objects(self):
        """Retrieves object position(s) from mujoco properties or instance vars

        Returns:
            np.ndarray: Flat array (usually 3 elements) representing the
                object(s)' position(s)
        """
        # Throw error rather than making this an @abc.abstractmethod so that
        # V1 environments don't have to implement it
        raise NotImplementedError

    def _get_quat_objects(self):
        """Retrieves object quaternion(s) from mujoco properties

        Returns:
            np.ndarray: Flat array (usually 4 elements) representing the
                object(s)' quaternion(s)

        """
        # Throw error rather than making this an @abc.abstractmethod so that
        # V1 environments don't have to implement it
        raise NotImplementedError

    def _get_pos_goal(self):
        """Retrieves goal position from mujoco properties or instance vars

        Returns:
            np.ndarray: Flat array (3 elements) representing the goal position
        """
        assert isinstance(self._target_pos, np.ndarray)
        assert self._target_pos.ndim == 1
        return self._target_pos

    def _get_curr_obs_combined_no_goal(self):
        """Combines the end effector's {pos, closed amount} and the object(s)'
            {pos, quat} into a single flat observation. The goal's position is
            *not* included in this.

        Returns:
            np.ndarray: The flat observation array (18 elements)

        """
        pos_hand = self.get_endeff_pos()

        finger_right, finger_left = (
            self._get_site_pos('rightEndEffector'),
            self._get_site_pos('leftEndEffector')
        )

        # the gripper can be at maximum about ~0.1 m apart.
        # dividing by 0.1 normalized the gripper distance between
        # 0 and 1. Further, we clip because sometimes the grippers
        # are slightly more than 0.1m apart (~0.00045 m)
        # clipping removes the effects of this random extra distance
        # that is produced by mujoco
        gripper_distance_apart = np.linalg.norm(finger_right - finger_left)
        gripper_distance_apart = np.clip(gripper_distance_apart / 0.1, 0., 1.)

        obs_obj_padded = np.zeros(self._obs_obj_max_len)

        obj_pos = self._get_pos_objects()
        obj_quat = self._get_quat_objects()
        assert len(obj_pos) % 3 == 0
        assert len(obj_quat) % 4 == 0
        obj_pos_split = np.split(obj_pos, len(obj_pos) // 3)
        obj_quat_split = np.split(obj_quat, len(obj_quat) // 4)

        obs_obj_padded[:len(obj_pos) + len(obj_quat)] = np.hstack([
            np.hstack((pos, quat))
            for pos, quat in zip(obj_pos_split, obj_quat_split)
        ])
        assert(len(obs_obj_padded) in self._obs_obj_possible_lens)

        return np.hstack((pos_hand, gripper_distance_apart, obs_obj_padded))

    def _get_obs(self):
        """Frame stacks `_get_curr_obs_combined_no_goal()` and concatenates the
            goal position to form a single flat observation.

        Returns:
            np.ndarray: The flat observation array (39 elements)
        """
        # do frame stacking
        pos_goal = self._get_pos_goal()
        if self._partially_observable:
            pos_goal = np.zeros_like(pos_goal)
        curr_obs = self._get_curr_obs_combined_no_goal()
        # do frame stacking
        obs = np.hstack((curr_obs, self.prev_obs, pos_goal))
        self.prev_obs = curr_obs
        return obs

    def _get_obs_dict(self):
        obs = self._get_obs()
        return dict(
            state_observation=obs,
            state_desired_goal=self._get_pos_goal(),
            state_achieved_goal=obs[3:-3],
        )

    @property
    def observation_space(self):
        obj_low = np.full(self._obs_obj_max_len, -np.inf)
        obj_high = np.full(self._obs_obj_max_len, +np.inf)
        goal_low = np.zeros(3) if self._partially_observable \
            else self.goal_space.low
        goal_high = np.zeros(3) if self._partially_observable \
            else self.goal_space.high
        gripper_low = 0.
        gripper_high = 1.
        return Box(
            np.hstack((self._HAND_SPACE.low, gripper_low, obj_low, self._HAND_SPACE.low, gripper_low, obj_low, goal_low)),
            np.hstack((self._HAND_SPACE.high, gripper_high, obj_high, self._HAND_SPACE.high, gripper_high, obj_high, goal_high))
        )

    @_assert_task_is_set
    def step(self, action):
        self.set_xyz_action(action[:3])
        self.do_simulation([action[-1], -action[-1]])

<<<<<<< HEAD
        print(self.compute_reward(action, self._get_obs()))
=======
        self.compute_reward(action, self._get_obs())
>>>>>>> e4a8382d

        for site in self._target_site_config:
            self._set_pos_site(*site)

        return self._get_obs()

    def reset(self):
        self.curr_path_length = 0
        return super().reset()

    def _reset_hand(self, steps=50):
        self.init_tcp = self.tcp_center
        for _ in range(steps):
            self.data.set_mocap_pos('mocap', self.hand_init_pos)
            self.data.set_mocap_quat('mocap', np.array([1, 0, 1, 0]))
            self.do_simulation([-1, 1], self.frame_skip)

    def _get_state_rand_vec(self):
        if self._freeze_rand_vec:
            assert self._last_rand_vec is not None
            return self._last_rand_vec
        else:
            rand_vec = np.random.uniform(
                self._random_reset_space.low,
                self._random_reset_space.high,
                size=self._random_reset_space.low.size)
            self._last_rand_vec = rand_vec
            return rand_vec

    def _gripper_caging_reward(self, action, obj_position, obj_radius):
        pad_success_margin = 0.05
        x_z_success_margin = 0.005

        tcp = self.tcp_center
        left_pad = self.get_body_com('leftpad')
        right_pad = self.get_body_com('rightpad')
        delta_object_y_left_pad = left_pad[1] - obj_position[1]
        delta_object_y_right_pad = obj_position[1] - right_pad[1]
        right_caging_margin = abs(abs(obj_position[1] - self.init_right_pad[1]) - pad_success_margin)
        left_caging_margin = abs(abs(obj_position[1] - self.init_left_pad[1]) - pad_success_margin)

        right_caging = reward_utils.tolerance(delta_object_y_right_pad,
            bounds=(obj_radius, pad_success_margin),
            margin=right_caging_margin,
            sigmoid='long_tail',
        )
        left_caging = reward_utils.tolerance(delta_object_y_left_pad,
            bounds=(obj_radius, pad_success_margin),
            margin=left_caging_margin,
            sigmoid='long_tail',
        )

        assert right_caging >= 0 and right_caging <= 1
        assert left_caging >= 0 and left_caging <= 1

        y_caging = reward_utils.hamacher_product(right_caging, left_caging)

        assert y_caging >= 0 and y_caging <= 1

        tcp_xz = tcp + np.array([0., -tcp[1], 0.])
        obj_position_x_z = np.copy(obj_position) + np.array([0., -obj_position[1], 0.])
        tcp_obj_norm_x_z = np.linalg.norm(tcp_xz - obj_position_x_z, ord=2)
        init_obj_x_z = self.obj_init_pos + np.array([0., -self.obj_init_pos[1], 0.])
        init_tcp_x_z = self.init_tcp + np.array([0., -self.init_tcp[1], 0.])


        tcp_obj_x_z_margin = np.linalg.norm(init_obj_x_z - init_tcp_x_z, ord=2) - x_z_success_margin
        x_z_caging = reward_utils.tolerance(tcp_obj_norm_x_z,
                                bounds=(0, x_z_success_margin),
                                margin=tcp_obj_x_z_margin,
                                sigmoid='long_tail',)

        assert right_caging >= 0 and right_caging <= 1
        gripper_closed = min(max(0, action[-1]), 1)
        assert gripper_closed >= 0 and gripper_closed <= 1
        caging = reward_utils.hamacher_product(y_caging, x_z_caging)
        assert caging >= 0 and caging <= 1

        if caging > 0.97:
            gripping = gripper_closed
        else:
            gripping = 0.

        assert gripping >= 0 and gripping <= 1
        caging_and_gripping = reward_utils.hamacher_product(caging, gripping)

        assert caging_and_gripping >= 0 and caging_and_gripping <= 1

        return caging_and_gripping<|MERGE_RESOLUTION|>--- conflicted
+++ resolved
@@ -406,12 +406,6 @@
         self.set_xyz_action(action[:3])
         self.do_simulation([action[-1], -action[-1]])
 
-<<<<<<< HEAD
-        print(self.compute_reward(action, self._get_obs()))
-=======
-        self.compute_reward(action, self._get_obs())
->>>>>>> e4a8382d
-
         for site in self._target_site_config:
             self._set_pos_site(*site)
 
