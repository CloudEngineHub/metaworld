from collections import OrderedDict
import numpy as np
from gym.spaces import  Dict , Box


from metaworld.envs.env_util import get_stat_in_paths, \
    create_stats_ordered_dict, get_asset_full_path
from metaworld.core.multitask_env import MultitaskEnv
from metaworld.envs.mujoco.sawyer_xyz.base import SawyerXYZEnv

from pyquaternion import Quaternion
from metaworld.envs.mujoco.utils.rotation import euler2quat
from metaworld.envs.mujoco.sawyer_xyz.base import OBS_TYPE

class SawyerStickPush6DOFEnv(SawyerXYZEnv):
    def __init__(
            self,
            random_init=True,
            tasks = [{'stick_init_pos':np.array([-0.05, 0.6, 0.02])}], 
            goal_low=(0.4, 0.55, 0.02),
            goal_high=(0.4, 0.6, 0.02),
            liftThresh = 0.04,
            rotMode='fixed',#'fixed',
            rewMode='orig',
            obs_type='with_goal_init_obs',
            multitask=False,
            multitask_num=1,
            **kwargs
    ):
        self.quick_init(locals())
        hand_low=(-0.5, 0.40, 0.05)
        hand_high=(0.5, 1, 0.5)
        obj_low=(-0.08, 0.58, 0.02)
        obj_high=(-0.03, 0.62, 0.02)
        SawyerXYZEnv.__init__(
            self,
            frame_skip=5,
            action_scale=1./100,
            hand_low=hand_low,
            hand_high=hand_high,
            model_name=self.model_name,
            **kwargs
        )

        self.init_config = {
            'stick_init_pos': np.array([-0.1, 0.6, 0.02]),
            'hand_init_pos': np.array([0, 0.6, 0.2]),
        }
        self.goal = self.init_config['stick_init_pos']
        self.stick_init_pos = self.init_config['stick_init_pos']
        self.hand_init_pos = self.init_config['hand_init_pos']

        assert obs_type in OBS_TYPE
        if multitask:
            obs_type = 'with_goal_and_id'
        self.obs_type = obs_type
        if obj_low is None:
            obj_low = self.hand_low

        if goal_low is None:
            goal_low = self.hand_low

        if obj_high is None:
            obj_high = self.hand_high
        
        if goal_high is None:
            goal_high = self.hand_high

        self.random_init = random_init
        self.liftThresh = liftThresh
        self.max_path_length = 200
        self.tasks = tasks
        self.num_tasks = len(tasks)
        self.rewMode = rewMode
        self.rotMode = rotMode
        self.multitask = multitask
        self.multitask_num = multitask_num
        self._state_goal_idx = np.zeros(self.multitask_num)
        if rotMode == 'fixed':
            self.action_space = Box(
                np.array([-1, -1, -1, -1]),
                np.array([1, 1, 1, 1]),
            )
        elif rotMode == 'rotz':
            self.action_rot_scale = 1./50
            self.action_space = Box(
                np.array([-1, -1, -1, -np.pi, -1]),
                np.array([1, 1, 1, np.pi, 1]),
            )
        elif rotMode == 'quat':
            self.action_space = Box(
                np.array([-1, -1, -1, 0, -1, -1, -1, -1]),
                np.array([1, 1, 1, 2*np.pi, 1, 1, 1, 1]),
            )
        else:
            self.action_space = Box(
                np.array([-1, -1, -1, -np.pi/2, -np.pi/2, 0, -1]),
                np.array([1, 1, 1, np.pi/2, np.pi/2, np.pi*2, 1]),
            )

        # For now, fix the object initial position.
        self.obj_init_pos = np.array([0.2, 0.6, 0.04])
        self.obj_init_qpos = np.array([0.0, 0.0])
        self.obj_space = Box(np.array(obj_low), np.array(obj_high))
        self.goal_space = Box(np.array(goal_low), np.array(goal_high))
        self.obj_and_goal_space = Box(
            np.hstack((obj_low, goal_low)),
            np.hstack((obj_high, goal_high)),
        )
        self.obs_type = obs_type
        if not multitask and self.obs_type == 'with_goal_id':
            self.observation_space = Box(
                np.hstack((self.hand_low, obj_low, obj_low, np.zeros(len(tasks)))),
                np.hstack((self.hand_high, obj_high, obj_high, np.ones(len(tasks)))),
            )
        elif not multitask and self.obs_type == 'plain':
            self.observation_space = Box(
                np.hstack((self.hand_low, obj_low, obj_low)),
                np.hstack((self.hand_high, obj_high, obj_high)),
            )
        elif not multitask and self.obs_type == 'with_goal':
            self.observation_space = Box(
                np.hstack((self.hand_low, obj_low, obj_low, goal_low)),
                np.hstack((self.hand_high, obj_high, obj_high, goal_high)),
            )
        elif not multitask and self.obs_type == 'with_goal_init_obs':
            self.observation_space = Box(
                    np.hstack((self.hand_low, obj_low, obj_low, obj_low, goal_low)),
                    np.hstack((self.hand_high, obj_high,  obj_high, obj_high, goal_high)),
            )
            self.goal_len = self.obj_and_goal_space.low.shape[0]
        else:
            self.observation_space = Box(
                np.hstack((self.hand_low, obj_low, obj_low, goal_low, np.zeros(multitask_num))),
                np.hstack((self.hand_high, obj_high, obj_high, goal_high, np.zeros(multitask_num))),
            )
        self.reset()


    def get_goal(self):
        return {
            'state_desired_goal': self._state_goal,
    }

    @property
    def model_name(self):
        return get_asset_full_path('sawyer_xyz/sawyer_stick_obj.xml')

    def step(self, action):
        if self.rotMode == 'euler':
            action_ = np.zeros(7)
            action_[:3] = action[:3]
            action_[3:] = euler2quat(action[3:6])
            self.set_xyz_action_rot(action_)
        elif self.rotMode == 'fixed':
            self.set_xyz_action(action[:3])
        elif self.rotMode == 'rotz':
            self.set_xyz_action_rotz(action[:4])
        else:
            self.set_xyz_action_rot(action[:7])
        self.do_simulation([action[-1], -action[-1]])
        # The marker seems to get reset every time you do a simulation
        self._set_goal_marker(np.concatenate((self._state_goal, [self.stick_init_pos[-1]])))
        ob = self._get_obs()
        obs_dict = self._get_obs_dict()
        reward , reachRew, reachDist, pickRew, pushRew , pushDist = self.compute_reward(action, obs_dict, mode = self.rewMode)
        self.curr_path_length +=1
        if self.curr_path_length == self.max_path_length:
            done = True
        else:
            done = False
        info = {'reachDist': reachDist, 'pickRew':pickRew, 'epRew' : reward, 'goalDist': pushDist, 'success': float(pushDist <= 0.1 and reachDist <= 0.05)}
        info['goal'] = self._state_goal
        return ob, reward, done, info

    def _get_obs(self):
        hand = self.get_endeff_pos()
        stickPos = self.get_body_com('stick').copy()
        objPos =  self.get_body_com('object').copy()
        flat_obs = np.concatenate((hand, stickPos, objPos))

        if self.obs_type == 'with_goal_and_id':
            return np.concatenate([
                    flat_obs,
                    self._state_goal,
                    self._state_goal_idx
                ])
        elif self.obs_type == 'with_goal':
            return np.concatenate([
                    flat_obs,
                    self._state_goal,
                ])
        elif self.obs_type == 'with_goal_init_obs':
            return np.concatenate([
                    flat_obs,
                    self.stick_init_pos,
                    self._state_goal,
                ])
        elif self.obs_type == 'plain':
            return np.concatenate([flat_obs,])  # TODO ZP do we need the concat?
        else:
            return np.concatenate([flat_obs, self._state_goal_idx])

    def _get_obs_dict(self):
        hand = self.get_endeff_pos()
        stickPos = self.get_body_com('stick').copy()
        objPos =  self.get_body_com('object').copy()
        flat_obs = np.concatenate((hand, stickPos, objPos))
        return dict(
            state_observation=flat_obs,
            state_desired_goal=self._state_goal,
            state_achieved_goal=objPos,
        )

    def _get_info(self):
        pass
    
    def _set_goal_marker(self, goal):
        """
        This should be use ONLY for visualization. Use self._state_goal for
        logging, learning, etc.
        """
        self.data.site_xpos[self.model.site_name2id('goal')] = (
            goal[:3]
        )

    def _set_objCOM_marker(self):
        """
        This should be use ONLY for visualization. Use self._state_goal for
        logging, learning, etc.
        """
        objPos =  self.data.get_geom_xpos('handle')
        self.data.site_xpos[self.model.site_name2id('objSite')] = (
            objPos
        )
    

    def _set_obj_xyz_quat(self, pos, angle):
        quat = Quaternion(axis = [0,0,1], angle = angle).elements
        qpos = self.data.qpos.flat.copy()
        qvel = self.data.qvel.flat.copy()
        qpos[9:12] = pos.copy()
        qpos[12:16] = quat.copy()
        qvel[9:15] = 0
        self.set_state(qpos, qvel)


    def _set_stick_xyz(self, pos):
        qpos = self.data.qpos.flat.copy()
        qvel = self.data.qvel.flat.copy()
        qpos[9:12] = pos.copy()
        qvel[9:15] = 0
        self.set_state(qpos, qvel)

    def _set_obj_xyz(self, pos):
        qpos = self.data.qpos.flat.copy()
        qvel = self.data.qvel.flat.copy()
        qpos[16:18] = pos.copy()
        qvel[16:18] = 0
        self.set_state(qpos, qvel)

    def sample_task(self):
        task_idx = np.random.randint(0, self.num_tasks)
        return self.tasks[task_idx]

    def reset_model(self):
        self._reset_hand()
<<<<<<< HEAD
        task = self.sample_task()
        self.stick_init_pos = task['stick_init_pos']
=======
        self.stick_init_pos = self.init_config['stick_init_pos']
>>>>>>> fd0a15e4
        self._state_goal = np.array([0.4, 0.6, self.stick_init_pos[-1]])
        self.stickHeight = self.get_body_com('stick').copy()[2]
        self.heightTarget = self.stickHeight + self.liftThresh
        if self.random_init:
            goal_pos = np.random.uniform(
                self.obj_and_goal_space.low,
                self.obj_and_goal_space.high,
                size=(self.obj_and_goal_space.low.size),
            )
            while np.linalg.norm(goal_pos[:2] - goal_pos[-3:-1]) < 0.1:
                goal_pos = np.random.uniform(
                    self.obj_and_goal_space.low,
                    self.obj_and_goal_space.high,
                    size=(self.obj_and_goal_space.low.size),
                )
            self.stick_init_pos = np.concatenate((goal_pos[:2], [self.stick_init_pos[-1]]))
            self._state_goal = np.concatenate((goal_pos[-3:-1], [self.stick_init_pos[-1]]))
        self._set_goal_marker(self._state_goal)
        self._set_stick_xyz(self.stick_init_pos)
        self._set_obj_xyz(self.obj_init_qpos)
        self.obj_init_pos = self.get_body_com('object').copy()
        #self._set_obj_xyz_quat(self.obj_init_pos, self.obj_init_angle)
        self.maxPlaceDist = np.linalg.norm(np.array([self.obj_init_pos[0], self.obj_init_pos[1], self.heightTarget]) - np.array(self.stick_init_pos)) + self.heightTarget
        self.maxPushDist = np.linalg.norm(self.obj_init_pos[:2] - self._state_goal[:2])
        self.curr_path_length = 0
        #Can try changing this
        return self._get_obs()

    def _reset_hand(self):
        for _ in range(10):
            self.data.set_mocap_pos('mocap', self.hand_init_pos)
            self.data.set_mocap_quat('mocap', np.array([1, 0, 1, 0]))
            self.do_simulation([-1,1], self.frame_skip)
            #self.do_simulation(None, self.frame_skip)
        rightFinger, leftFinger = self.get_site_pos('rightEndEffector'), self.get_site_pos('leftEndEffector')
        self.init_fingerCOM  =  (rightFinger + leftFinger)/2
        self.pickCompleted = False

    def get_site_pos(self, siteName):
        _id = self.model.site_names.index(siteName)
        return self.data.site_xpos[_id].copy()

    def compute_rewards(self, actions, obsBatch):
        #Required by HER-TD3
        assert isinstance(obsBatch, dict) == True
        obsList = obsBatch['state_observation']
        rewards = [self.compute_reward(action, obs)[0] for  action, obs in zip(actions, obsList)]
        return np.array(rewards)

    def compute_reward(self, actions, obs, mode='orig'):
        if isinstance(obs, dict): 
            obs = obs['state_observation']

        stickPos = obs[3:6]
        objPos = obs[6:9]

        rightFinger, leftFinger = self.get_site_pos('rightEndEffector'), self.get_site_pos('leftEndEffector')
        fingerCOM  =  (rightFinger + leftFinger)/2

        heightTarget = self.heightTarget
        pushGoal = self._state_goal

        pushDist = np.linalg.norm(objPos[:2] - pushGoal[:2])
        placeDist = np.linalg.norm(objPos - stickPos)
        reachDist = np.linalg.norm(stickPos - fingerCOM)

        def reachReward():
            reachRew = -reachDist# + min(actions[-1], -1)/50
            reachDistxy = np.linalg.norm(stickPos[:-1] - fingerCOM[:-1])
            zRew = np.linalg.norm(fingerCOM[-1] - self.init_fingerCOM[-1])
            reachRew = -reachDist
            #incentive to close fingers when reachDist is small
            if reachDist < 0.05:
                reachRew = -reachDist + max(actions[-1],0)/50
            return reachRew , reachDist

        def pickCompletionCriteria():
            tolerance = 0.01
            if stickPos[2] >= (heightTarget- tolerance):
                return True
            else:
                return False

        if pickCompletionCriteria():
            self.pickCompleted = True


        def objDropped():
            return (stickPos[2] < (self.stickHeight + 0.005)) and (pushDist >0.02) and (reachDist > 0.02) 
            # Object on the ground, far away from the goal, and from the gripper
            #Can tweak the margin limits
       
        def objGrasped(thresh = 0):
            sensorData = self.data.sensordata
            return (sensorData[0]>thresh) and (sensorData[1]> thresh)

        def orig_pickReward():       
            # hScale = 50
            hScale = 100
            if self.pickCompleted and not(objDropped()):
                return hScale*heightTarget
            # elif (reachDist < 0.1) and (stickPos[2]> (self.stickHeight + 0.005)) :
            elif (reachDist < 0.1) and (stickPos[2]> (self.stickHeight + 0.005)) :
                return hScale* min(heightTarget, stickPos[2])
            else:
                return 0

        def general_pickReward():
            hScale = 50
            if self.pickCompleted and objGrasped():
                return hScale*heightTarget
            elif objGrasped() and (stickPos[2]> (self.stickHeight + 0.005)):
                return hScale* min(heightTarget, stickPos[2])
            else:
                return 0

        def pushReward():
            # c1 = 1000 ; c2 = 0.03 ; c3 = 0.003
            c1 = 1000 ; c2 = 0.01 ; c3 = 0.001
            if mode == 'general':
                cond = self.pickCompleted and objGrasped()
            else:
                cond = self.pickCompleted and (reachDist < 0.1) and not(objDropped())
            if cond:
                pushRew = 1000*(self.maxPlaceDist - placeDist) + c1*(np.exp(-(placeDist**2)/c2) + np.exp(-(placeDist**2)/c3))
                if placeDist < 0.05:
                    # pushRew += 1000*(self.maxPushDist - pushDist) + c1*(np.exp(-(pushDist**2)/c2) + np.exp(-(pushDist**2)/c3))
                    c4 = 2000 ; c5 = 0.001 ; c6 = 0.0001
                    # pushRew += 1000*(self.maxpushDist - pushDist) + c4*(np.exp(-(pushDist**2)/c2) + np.exp(-(pushDist**2)/c3))
                    pushRew += 1000*(self.maxpushDist - pushDist) + c4*(np.exp(-(pushDist**2)/c5) + np.exp(-(pushDist**2)/c6))
                pushRew = max(pushRew,0)
                return [pushRew , pushDist]
            else:
                return [0 , pushDist]

        reachRew, reachDist = reachReward()
        if mode == 'general':
            pickRew = general_pickReward()
        else:
            pickRew = orig_pickReward()
        pushRew , pushDist = pushReward()
        assert ((pushRew >=0) and (pickRew>=0))
        reward = reachRew + pickRew + pushRew
        return [reward, reachRew, reachDist, pickRew, pushRew, pushDist] 

    def get_diagnostics(self, paths, prefix=''):
        statistics = OrderedDict()
        return statistics

    def log_diagnostics(self, paths = None, logger = None):
        pass<|MERGE_RESOLUTION|>--- conflicted
+++ resolved
@@ -265,12 +265,8 @@
 
     def reset_model(self):
         self._reset_hand()
-<<<<<<< HEAD
         task = self.sample_task()
         self.stick_init_pos = task['stick_init_pos']
-=======
-        self.stick_init_pos = self.init_config['stick_init_pos']
->>>>>>> fd0a15e4
         self._state_goal = np.array([0.4, 0.6, self.stick_init_pos[-1]])
         self.stickHeight = self.get_body_com('stick').copy()[2]
         self.heightTarget = self.stickHeight + self.liftThresh
