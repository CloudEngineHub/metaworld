"""A set of reward utilities written by the authors of dm_control"""

from multiprocessing import Value
import numpy as np

# The value returned by tolerance() at `margin` distance from `bounds` interval.
_DEFAULT_VALUE_AT_MARGIN = 0.1


def _sigmoids(x, value_at_1, sigmoid):
    """Returns 1 when `x` == 0, between 0 and 1 otherwise.

    Args:
        x: A scalar or numpy array.
        value_at_1: A float between 0 and 1 specifying the output when `x` == 1.
        sigmoid: String, choice of sigmoid type.

    Returns:
        A numpy array with values between 0.0 and 1.0.

    Raises:
        ValueError: If not 0 < `value_at_1` < 1, except for `linear`, `cosine` and
        `quadratic` sigmoids which allow `value_at_1` == 0.
        ValueError: If `sigmoid` is of an unknown type.
    """
    if sigmoid in ('cosine', 'linear', 'quadratic'):
        if not 0 <= value_at_1 < 1:
            raise ValueError(
                '`value_at_1` must be nonnegative and smaller than 1, '
                'got {}.'.format(value_at_1))
    else:
        if not 0 < value_at_1 < 1:
            raise ValueError('`value_at_1` must be strictly between 0 and 1, '
                             'got {}.'.format(value_at_1))

    if sigmoid == 'gaussian':
        scale = np.sqrt(-2 * np.log(value_at_1))
        return np.exp(-0.5 * (x * scale)**2)

    elif sigmoid == 'hyperbolic':
        scale = np.arccosh(1 / value_at_1)
        return 1 / np.cosh(x * scale)

    elif sigmoid == 'long_tail':
        scale = np.sqrt(1 / value_at_1 - 1)
        return 1 / ((x * scale)**2 + 1)

    elif sigmoid == 'reciprocal':
        scale = 1 / value_at_1 - 1
        return 1 / (abs(x) * scale + 1)

    elif sigmoid == 'cosine':
        scale = np.arccos(2 * value_at_1 - 1) / np.pi
        scaled_x = x * scale
        return np.where(
            abs(scaled_x) < 1, (1 + np.cos(np.pi * scaled_x)) / 2, 0.0)

    elif sigmoid == 'linear':
        scale = 1 - value_at_1
        scaled_x = x * scale
        return np.where(abs(scaled_x) < 1, 1 - scaled_x, 0.0)

    elif sigmoid == 'quadratic':
        scale = np.sqrt(1 - value_at_1)
        scaled_x = x * scale
        return np.where(abs(scaled_x) < 1, 1 - scaled_x**2, 0.0)

    elif sigmoid == 'tanh_squared':
        scale = np.arctanh(np.sqrt(1 - value_at_1))
        return 1 - np.tanh(x * scale)**2

    else:
        raise ValueError('Unknown sigmoid type {!r}.'.format(sigmoid))


def tolerance(x,
              bounds=(0.0, 0.0),
              margin=0.0,
              sigmoid='gaussian',
              value_at_margin=_DEFAULT_VALUE_AT_MARGIN):
    """Returns 1 when `x` falls inside the bounds, between 0 and 1 otherwise.

    Args:
        x: A scalar or numpy array.
        bounds: A tuple of floats specifying inclusive `(lower, upper)` bounds for
        the target interval. These can be infinite if the interval is unbounded
        at one or both ends, or they can be equal to one another if the target
        value is exact.
        margin: Float. Parameter that controls how steeply the output decreases as
        `x` moves out-of-bounds.
        * If `margin == 0` then the output will be 0 for all values of `x`
            outside of `bounds`.
        * If `margin > 0` then the output will decrease sigmoidally with
            increasing distance from the nearest bound.
        sigmoid: String, choice of sigmoid type. Valid values are: 'gaussian',
        'linear', 'hyperbolic', 'long_tail', 'cosine', 'tanh_squared'.
        value_at_margin: A float between 0 and 1 specifying the output value when
        the distance from `x` to the nearest bound is equal to `margin`. Ignored
        if `margin == 0`.

    Returns:
        A float or numpy array with values between 0.0 and 1.0.

    Raises:
        ValueError: If `bounds[0] > bounds[1]`.
        ValueError: If `margin` is negative.
    """
    lower, upper = bounds
    if lower > upper:
        raise ValueError('Lower bound must be <= upper bound.')
    if margin < 0:
        raise ValueError('`margin` must be non-negative.')

    in_bounds = np.logical_and(lower <= x, x <= upper)
    if margin == 0:
        value = np.where(in_bounds, 1.0, 0.0)
    else:
        d = np.where(x < lower, lower - x, x - upper) / margin
        value = np.where(in_bounds, 1.0, _sigmoids(d, value_at_margin,
                                                   sigmoid))

    return float(value) if np.isscalar(x) else value


<<<<<<< HEAD
=======
def inverse_tolerance(x,
                      bounds=(0.0, 0.0),
                      margin=0.0,
                      sigmoid='reciprocal'):
    """Returns 0 when `x` falls inside the bounds, between 1 and 0 otherwise.

    Args:
        x: A scalar or numpy array.
        bounds: A tuple of floats specifying inclusive `(lower, upper)` bounds for
        the target interval. These can be infinite if the interval is unbounded
        at one or both ends, or they can be equal to one another if the target
        value is exact.
        margin: Float. Parameter that controls how steeply the output decreases as
        `x` moves out-of-bounds.
        * If `margin == 0` then the output will be 0 for all values of `x`
            outside of `bounds`.
        * If `margin > 0` then the output will decrease sigmoidally with
            increasing distance from the nearest bound.
        sigmoid: String, choice of sigmoid type. Valid values are: 'gaussian',
        'linear', 'hyperbolic', 'long_tail', 'cosine', 'tanh_squared'.
        value_at_margin: A float between 0 and 1 specifying the output value when
        the distance from `x` to the nearest bound is equal to `margin`. Ignored
        if `margin == 0`.

    Returns:
        A float or numpy array with values between 0.0 and 1.0.

    Raises:
        ValueError: If `bounds[0] > bounds[1]`.
        ValueError: If `margin` is negative.
    """
    bound = tolerance(x,
                      bounds=bounds,
                      margin=margin,
                      sigmoid=sigmoid,
                      value_at_margin=0)
    return 1 - bound


def rect_prism_tolerance(curr, zero, one):
    """Computes a reward if curr is inside a rectangluar prism region.

    The 3d points curr and zero specify 2 diagonal corners of a rectangular
    prism that represents the decreasing region.
    
    one represents the corner of the prism that has a reward of 1.
    zero represents the diagonal opposite corner of the prism that has a reward
        of 0.
    Curr is the point that the prism reward region is being applied for.

    Args:
        curr(np.ndarray): The point who's reward is being assessed.
            shape is (3,).
        zero(np.ndarray): One corner of the rectangular prism, with reward 0.
            shape is (3,)
        one(np.ndarray): The diagonal opposite corner of one, with reward 1.
            shape is (3,)
    """
    in_range = lambda a, b, c: float(b <= a <=c) if c >= b else float(c <= a <= b)
    in_prism = (in_range(curr[0], zero[0], one[0]) and
                in_range(curr[1], zero[1], one[1]) and
                in_range(curr[2], zero[2], one[2]))
    if in_prism:
        diff = one - zero
        x_scale = (curr[0] - zero[0]) / diff[0]
        y_scale = (curr[1] - zero[1]) / diff[1]
        z_scale = (curr[2] - zero[2]) / diff[2]
        return x_scale * y_scale * z_scale
        # return 0.01
    else:
        return 1.



>>>>>>> 52d44e86
def hamacher_product(a, b):
    """The hamacher (t-norm) product of a and b.

    computes (a * b) / ((a + b) - (a * b))

    Args:
        a (float): 1st term of hamacher product.
        b (float): 2nd term of hamacher product.
    Raises:
        ValueError: a and b must range between 0 and 1

    Returns:
        float: The hammacher product of a and b
    """
    if not ((0. <= a <= 1.) and (0. <= b <= 1.)):
        raise ValueError("a and b must range between 0 and 1")
    h_prod = ((a * b) / (a + b - (a * b)))
    assert 0. <= h_prod <= 1.
    return h_prod


def gripper_caging_reward(env, action, pos_main_object):
    # MARK: Left-right gripper information for caging reward----------------
    left_pad = env.get_body_com('leftpad')
    right_pad = env.get_body_com('rightpad')

    pad_y_lr = np.hstack((left_pad[1], right_pad[1]))
    pad_y_lr_init = np.hstack((env.init_left_pad[1], env.init_right_pad[1]))

    obj_to_pad_lr = np.abs(pad_y_lr - pos_main_object[1])
    obj_to_pad_lr_init = np.abs(pad_y_lr_init - pos_main_object[1])

    caging_margin_lr = np.abs(obj_to_pad_lr_init - env.PAD_SUCCESS_MARGIN)
    caging_lr = [tolerance(
        obj_to_pad_lr[i],
        bounds=(env.OBJ_RADIUS, env.PAD_SUCCESS_MARGIN),
        margin=caging_margin_lr[i],
        sigmoid='long_tail',
    ) for i in range(2)]
    caging_y = hamacher_product(*caging_lr)

    # MARK: X-Z gripper information for caging reward-----------------------
    tcp = env.tcp_center
    xz = [0, 2]
    xz_margin = np.linalg.norm(env.obj_init_pos[xz] - env.init_tcp[xz])
    xz_margin -= env.X_Z_SUCCESS_MARGIN

    caging_xz = tolerance(
        np.linalg.norm(tcp[xz] - pos_main_object[xz]),
        bounds=(0, env.X_Z_SUCCESS_MARGIN),
        margin=xz_margin,
        sigmoid='long_tail',
    )

    # MARK: Closed-extent gripper information for caging reward-------------
    gripper_closed = min(max(0, action[-1]), 1)

    # MARK: Combine components----------------------------------------------
    caging = hamacher_product(caging_y, caging_xz)
    gripping = gripper_closed if caging > 0.97 else 0.
<<<<<<< HEAD

    return hamacher_product(caging, gripping)
=======
    caging_and_gripping = (hamacher_product(caging, gripping) + caging) / 2

    return caging_and_gripping
>>>>>>> 52d44e86
<|MERGE_RESOLUTION|>--- conflicted
+++ resolved
@@ -122,8 +122,6 @@
     return float(value) if np.isscalar(x) else value
 
 
-<<<<<<< HEAD
-=======
 def inverse_tolerance(x,
                       bounds=(0.0, 0.0),
                       margin=0.0,
@@ -197,8 +195,6 @@
         return 1.
 
 
-
->>>>>>> 52d44e86
 def hamacher_product(a, b):
     """The hamacher (t-norm) product of a and b.
 
@@ -259,11 +255,7 @@
     # MARK: Combine components----------------------------------------------
     caging = hamacher_product(caging_y, caging_xz)
     gripping = gripper_closed if caging > 0.97 else 0.
-<<<<<<< HEAD
-
-    return hamacher_product(caging, gripping)
-=======
+
     caging_and_gripping = (hamacher_product(caging, gripping) + caging) / 2
 
-    return caging_and_gripping
->>>>>>> 52d44e86
+    return caging_and_gripping