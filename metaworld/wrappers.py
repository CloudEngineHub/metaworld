<<<<<<< HEAD
from __future__ import annotations

from typing import Any
=======
from typing import Any, Dict, List, Optional
>>>>>>> e3350d1a

import gymnasium as gym
import numpy as np
from gymnasium import Env
from numpy.typing import NDArray

from metaworld.types import Task


class OneHotWrapper(gym.ObservationWrapper, gym.utils.RecordConstructorArgs):
    def __init__(self, env: Env, task_idx: int, num_tasks: int):
        gym.utils.RecordConstructorArgs.__init__(self)
        gym.ObservationWrapper.__init__(self, env)
        assert isinstance(env.observation_space, gym.spaces.Box)
        env_lb = env.observation_space.low
        env_ub = env.observation_space.high
        one_hot_ub = np.ones(num_tasks)
        one_hot_lb = np.zeros(num_tasks)

        self.one_hot = np.zeros(num_tasks)
        self.one_hot[task_idx] = 1.0

        self._observation_space = gym.spaces.Box(
            np.concatenate([env_lb, one_hot_lb]), np.concatenate([env_ub, one_hot_ub])
        )

    def observation(self, obs: NDArray) -> NDArray:
        return np.concatenate([obs, self.one_hot])


class RandomTaskSelectWrapper(gym.Wrapper):
    """A Gymnasium Wrapper to automatically set / reset the environment to a random
    task."""

    tasks: List[Task]
    sample_tasks_on_reset: bool = True

    def _set_random_task(self):
        task_idx = self.np_random.choice(len(self.tasks))
        self.unwrapped.set_task(self.tasks[task_idx])

    def __init__(
        self,
        env: Env,
        tasks: List[Task],
        sample_tasks_on_reset: bool = True,
<<<<<<< HEAD
=======
        seed: Optional[int] = None,
>>>>>>> e3350d1a
    ):
        super().__init__(env)
        self.tasks = tasks
        self.sample_tasks_on_reset = sample_tasks_on_reset

    def toggle_sample_tasks_on_reset(self, on: bool):
        self.sample_tasks_on_reset = on

    def reset(
        self, *, seed: Optional[int] = None, options: Optional[Dict[str, Any]] = None
    ):
        if self.sample_tasks_on_reset:
            self._set_random_task()
        return self.env.reset(seed=seed, options=options)

    def sample_tasks(
        self, *, seed: Optional[int] = None, options: Optional[Dict[str, Any]] = None
    ):
        self._set_random_task()
        return self.env.reset(seed=seed, options=options)


class PseudoRandomTaskSelectWrapper(gym.Wrapper):
    """A Gymnasium Wrapper to automatically reset the environment to a *pseudo*random task when explicitly called.

    Pseudorandom implies no collisions therefore the next task in the list will be used cyclically.
    However, the tasks will be shuffled every time the last task of the previous shuffle is reached.

    Doesn't sample new tasks on reset by default.
    """

<<<<<<< HEAD
    tasks: list[Task]
=======
    tasks: List[Task]
>>>>>>> e3350d1a
    current_task_idx: int
    sample_tasks_on_reset: bool = False

    def _set_pseudo_random_task(self):
        self.current_task_idx = (self.current_task_idx + 1) % len(self.tasks)
        if self.current_task_idx == 0:
            self.np_random.shuffle(self.tasks)
        self.unwrapped.set_task(self.tasks[self.current_task_idx])

    def toggle_sample_tasks_on_reset(self, on: bool):
        self.sample_tasks_on_reset = on

    def __init__(
        self,
        env: Env,
<<<<<<< HEAD
        tasks: list[Task],
        sample_tasks_on_reset: bool = False,
=======
        tasks: List[Task],
        sample_tasks_on_reset: bool = False,
        seed: Optional[int] = None,
>>>>>>> e3350d1a
    ):
        super().__init__(env)
        self.sample_tasks_on_reset = sample_tasks_on_reset
        self.tasks = tasks
        self.current_task_idx = -1

    def reset(
        self, *, seed: Optional[int] = None, options: Optional[Dict[str, Any]] = None
    ):
        if self.sample_tasks_on_reset:
            self._set_pseudo_random_task()
        return self.env.reset(seed=seed, options=options)

    def sample_tasks(
        self, *, seed: Optional[int] = None, options: Optional[Dict[str, Any]] = None
    ):
        self._set_pseudo_random_task()
        return self.env.reset(seed=seed, options=options)


class AutoTerminateOnSuccessWrapper(gym.Wrapper):
    """A Gymnasium Wrapper to automatically output a termination signal when the environment's task is solved.
    That is, when the 'success' key in the info dict is True.

    This is not the case by default in SawyerXYZEnv, because terminating on success during training leads to
    instability and poor evaluation performance. However, this behaviour is desired during said evaluation.
    Hence the existence of this wrapper.

    Best used *under* an AutoResetWrapper and RecordEpisodeStatistics and the like."""

    terminate_on_success: bool = True

    def __init__(self, env: Env):
        super().__init__(env)
        self.terminate_on_success = True

    def toggle_terminate_on_success(self, on: bool):
        self.terminate_on_success = on

    def step(self, action):
        obs, reward, terminated, truncated, info = self.env.step(action)
        if self.terminate_on_success:
            terminated = info["success"] == 1.0
        return obs, reward, terminated, truncated, info<|MERGE_RESOLUTION|>--- conflicted
+++ resolved
@@ -1,10 +1,6 @@
-<<<<<<< HEAD
 from __future__ import annotations
 
 from typing import Any
-=======
-from typing import Any, Dict, List, Optional
->>>>>>> e3350d1a
 
 import gymnasium as gym
 import numpy as np
@@ -51,10 +47,6 @@
         env: Env,
         tasks: List[Task],
         sample_tasks_on_reset: bool = True,
-<<<<<<< HEAD
-=======
-        seed: Optional[int] = None,
->>>>>>> e3350d1a
     ):
         super().__init__(env)
         self.tasks = tasks
@@ -86,11 +78,7 @@
     Doesn't sample new tasks on reset by default.
     """
 
-<<<<<<< HEAD
     tasks: list[Task]
-=======
-    tasks: List[Task]
->>>>>>> e3350d1a
     current_task_idx: int
     sample_tasks_on_reset: bool = False
 
@@ -106,14 +94,8 @@
     def __init__(
         self,
         env: Env,
-<<<<<<< HEAD
         tasks: list[Task],
         sample_tasks_on_reset: bool = False,
-=======
-        tasks: List[Task],
-        sample_tasks_on_reset: bool = False,
-        seed: Optional[int] = None,
->>>>>>> e3350d1a
     ):
         super().__init__(env)
         self.sample_tasks_on_reset = sample_tasks_on_reset
